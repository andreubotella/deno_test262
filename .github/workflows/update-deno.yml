--- conflicted
+++ resolved
@@ -46,14 +46,12 @@
         id: commit
         if: ${{ steps.update.outputs.updated == 'true' }}
         run: |
-<<<<<<< HEAD
-          BRANCH_NAME="update-deno-$(cat ./DENO_VERSION)"
-          git checkout -b "$BRANCH_NAME"
-=======
           git config --global user.email "41898282+github-actions[bot]@users.noreply.github.com"
           git config --global user.name "github-actions"
 
->>>>>>> 9ac6215c
+          BRANCH_NAME="update-deno-$(cat ./DENO_VERSION)"
+          git checkout -b "$BRANCH_NAME"
+
           git add ./DENO_VERSION
           git commit -m "Update Deno to $(cat ./DENO_VERSION)"
           echo "::set-output name=branch::$BRANCH_NAME"
