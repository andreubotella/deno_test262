--- conflicted
+++ resolved
@@ -2152,15 +2152,12 @@
   },
   "intl402": {
     "DateTimeFormat": {
-<<<<<<< HEAD
-      "constructor-options-timeZoneName-valid.js": false,
-      "proto-from-ctor-realm.js": false
+      "constructor-options-timeZoneName-valid.js": false
     },
     "DisplayNames": {
       "options-languagedisplay-abrupt-throws.js": false,
       "options-languagedisplay-invalid-throws.js": false,
       "options-languagedisplay-toString-abrupt-throws.js": false,
-      "proto-from-ctor-realm.js": false,
       "prototype": {
         "of": {
           "type-calendar-invalid.js": false,
@@ -2173,9 +2170,6 @@
           "return-object.js": false
         }
       }
-=======
-      "constructor-options-timeZoneName-valid.js": false
->>>>>>> c3d2f461
     },
     "Intl": {
       "getCanonicalLocales": {
